--- conflicted
+++ resolved
@@ -617,11 +617,7 @@
     }
 }
 
-<<<<<<< HEAD
-impl fmt::Display for clean::ViewPath {
-=======
-impl fmt::String for clean::Import {
->>>>>>> 2d17a338
+impl fmt::Display for clean::Import {
     fn fmt(&self, f: &mut fmt::Formatter) -> fmt::Result {
         match *self {
             clean::SimpleImport(ref name, ref src) => {
