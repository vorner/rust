--- conflicted
+++ resolved
@@ -57,11 +57,7 @@
 debug = false
 debug-assertions = false
 
-<<<<<<< HEAD
 [patch."https://github.com/rust-lang/cargo"]
-cargo = { path = "tools/cargo" }
-=======
-[patch.'https://github.com/rust-lang/cargo']
 cargo = { path = "tools/cargo" }
 
 # Override rustfmt dependencies both on the repo and the crate (the RLS
@@ -70,5 +66,4 @@
 [patch.'https://github.com/rust-lang-nursery/rustfmt']
 rustfmt-nightly = { path = "tools/rustfmt" }
 [patch.crates-io]
-rustfmt-nightly = { path = "tools/rustfmt" }
->>>>>>> 368cab3b
+rustfmt-nightly = { path = "tools/rustfmt" }